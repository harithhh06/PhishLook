// ====================
// FIXED TASKPANE.JS - NO NULL REFERENCE ERRORS
// ====================

// Global variables
let isAnalyzing = false;

// Wait for Office to be ready AND DOM to be loaded
Office.onReady((info) => {
  console.log("📧 Office is ready, host:", info.host);

  // Wait a bit more for DOM to be fully ready
  setTimeout(() => {
    initializeEventHandlers();
  }, 100);
});

// Initialize all event handlers after DOM is ready
function initializeEventHandlers() {
  console.log("🔧 Initializing event handlers...");

  // Check if elements exist before adding handlers
  const analyzeBtn = document.getElementById("analyze-btn");
  const testBtn = document.getElementById("test-btn");

  if (analyzeBtn) {
    analyzeBtn.onclick = analyzeEmailWithAI;
    console.log("✅ Analyze button handler attached");
  } else {
    console.error("❌ analyze-btn not found");
  }

  if (testBtn) {
    testBtn.onclick = testAIAnalysis;
    console.log("✅ Test button handler attached");
  } else {
    console.error("❌ test-btn not found");
  }

  console.log("🎉 Initialization complete");
}

// ====================
// MAIN ANALYSIS FUNCTION
// ====================

async function analyzeEmailWithAI() {
  console.log("🚀 Starting AI analysis...");

  if (isAnalyzing) {
    console.log("⏳ Analysis already in progress");
    return;
  }

  try {
    isAnalyzing = true;

    // 1. Show loading state
    showLoadingState();

    // 2. Get email data from Outlook
    console.log("📧 Getting email data...");
    const emailData = await getEmailDataFromOutlook();
    console.log("📧 Email data retrieved:", {
      subject: emailData.subject ? emailData.subject.substring(0, 50) + "..." : "No subject",
      bodyLength: emailData.body ? emailData.body.length : 0,
      sender: emailData.sender,
    });

    // 3. Extract links to check
    const item = Office.context.mailbox.item;
    let links = [];
    try {
      console.log("🔗 Extracting links from email...");
      links = await extractLinksFromEmail(item);
      console.log("🔗 Links found:", links);
    } catch (e) {
      console.warn("🔗 Failed to extract links:", e);
    }

    // 4. Show links found (if any)
    showLinksFound(links);

    // 5. Send to AI backend for analysis
    console.log("🤖 Sending to AI backend...");
    const aiResult = await callAIBackend(emailData);
    console.log("🤖 AI analysis result:", aiResult);

    // 6. Display AI results
    displayAIResults(aiResult);

    // 7. Check links with backend and display results
    try {
      if (links.length) {
        const phishResult = await callPhishLinkApi(links);
        displayPhishLinks(phishResult);
      } else {
        displayPhishLinks(null);
      }
    } catch (e) {
      console.error("🧷 Link check failed:", e);
      displayPhishLinks({ results: [] });
    }

    // 8. Update status
    showSuccess("✅ AI analysis complete!");
  } catch (error) {
    console.error("💥 Analysis failed:", error);
    showError(`❌ Analysis failed: ${error.message}`);
  } finally {
    isAnalyzing = false;
  }
}

// ====================
// GET EMAIL DATA FROM OUTLOOK
// ====================

function getEmailDataFromOutlook() {
<<<<<<< HEAD
  return new Promise((resolve, reject) => {
    try {
      // Get the current email item
      const item = Office.context.mailbox.item;

      if (!item) {
        reject(new Error("No email selected. Please open an email first."));
        return;
      }

      console.log("📧 Getting email subject and body...");

      // Get email body (this is async)
      item.body.getAsync("text", (bodyResult) => {
        if (bodyResult.status === Office.AsyncResultStatus.Succeeded) {
          // Collect all email data
          const emailData = {
            subject: item.subject || "No subject",
            body: bodyResult.value || "No body",
            sender: item.from ? item.from.displayName : "Unknown sender",
            senderEmail: item.from ? item.from.emailAddress : "unknown@example.com",
          };

          console.log("📧 Email data collected successfully");
          resolve(emailData);
        } else {
          console.error("❌ Failed to get email body:", bodyResult.error);
          reject(new Error("Could not read email content. Please try again."));
=======
    return new Promise((resolve, reject) => {
        try {
            // Get the current email item
            const item = Office.context.mailbox.item;
            
            if (!item) {
                reject(new Error('No email selected. Please open an email first.'));
                return;
            }
            
            console.log('📧 Getting email subject and body...');
            
            // Get email body as text first
            item.body.getAsync("text", (textResult) => {
                if (textResult.status === Office.AsyncResultStatus.Succeeded) {
                    
                    // Also get HTML body for link analysis
                    item.body.getAsync("html", (htmlResult) => {
                        let htmlBody = '';
                        if (htmlResult.status === Office.AsyncResultStatus.Succeeded) {
                            htmlBody = htmlResult.value || '';
                            console.log('📧 HTML body retrieved for link analysis');
                        } else {
                            console.warn('⚠️ Could not get HTML body, link analysis may be limited');
                        }
                        
                        // Extract attachment information (NEW: for Feature 5)
                        const attachments = [];
                        if (item.attachments && item.attachments.length > 0) {
                            console.log(`📎 Found ${item.attachments.length} attachments`);
                            
                            for (let i = 0; i < item.attachments.length; i++) {
                                const attachment = item.attachments[i];
                                attachments.push({
                                    name: attachment.name || 'unnamed',
                                    size: attachment.size || 0,
                                    contentType: attachment.contentType || 'unknown',
                                    isInline: attachment.isInline || false
                                });
                                console.log(`📎 Attachment ${i + 1}: ${attachment.name} (${attachment.size} bytes)`);
                            }
                        }
                        
                        // Collect all email data
                        const emailData = {
                            subject: item.subject || 'No subject',
                            body: textResult.value || 'No body',
                            htmlBody: htmlBody, // HTML body for link analysis
                            attachments: attachments, // NEW: Attachment info for analysis
                            sender: item.from ? item.from.displayName : 'Unknown sender',
                            senderEmail: item.from ? item.from.emailAddress : 'unknown@example.com'
                        };
                        
                        console.log('📧 Email data collected successfully (with HTML)');
                        resolve(emailData);
                    });
                    
                } else {
                    console.error('❌ Failed to get email body:', textResult.error);
                    reject(new Error('Could not read email content. Please try again.'));
                }
            });
            
        } catch (error) {
            console.error('❌ Error accessing Outlook item:', error);
            reject(new Error('Could not access email. Make sure you have an email open.'));
>>>>>>> ffb15ced
        }
      });
    } catch (error) {
      console.error("❌ Error accessing Outlook item:", error);
      reject(new Error("Could not access email. Make sure you have an email open."));
    }
  });
}

// ====================
// CALL AI BACKEND
// ====================

async function callAIBackend(emailData) {
  console.log("🌐 Calling AI backend...");

  try {
    const response = await fetch("https://localhost:3001/api/analyze-suspiciousness", {
      method: "POST",
      headers: {
        "Content-Type": "application/json",
      },
      body: JSON.stringify(emailData),
    });

    console.log("📡 Backend response status:", response.status);

    if (!response.ok) {
      const errorText = await response.text();
      throw new Error(`Backend error (${response.status}): ${errorText}`);
    }

    const result = await response.json();
    console.log("📊 Backend result received");

    return result;
  } catch (error) {
    console.error("🌐 Network error:", error);

    if (error.name === "TypeError" && error.message.includes("fetch")) {
      throw new Error(
        "Cannot connect to AI backend. Make sure your Node.js server is running on port 3001."
      );
    }

    throw error;
  }
}

// ====================
// DISPLAY AI RESULTS
// ====================

function displayAIResults(result) {
  console.log("🎨 Displaying AI results...");

  try {
    // Get the analysis data
    const analysis = result.analysis;

    if (!analysis) {
      throw new Error("No analysis data received from backend");
    }

    // Show results section
    const resultsSection = safeGetElement("ai-results");
    if (resultsSection) {
      resultsSection.style.display = "block";
      resultsSection.classList.add("show");
    }

    // Update suspicion score circle
    updateSuspicionScore(analysis.suspicionScore, analysis.riskLevel);

    // Update explanation text
    updateExplanation(analysis.explanation);

    // Update detailed breakdown
    updateDetailedBreakdown(analysis.details);

    // Update recommendations
    updateRecommendations(analysis.riskLevel);

    console.log("✅ Results displayed successfully");
  } catch (error) {
    console.error("🎨 Error displaying results:", error);
    showError(`Error displaying results: ${error.message}`);
  }
}

// ====================
// SAFE ELEMENT ACCESS FUNCTIONS
// ====================

function safeGetElement(id) {
  const element = document.getElementById(id);
  if (!element) {
    console.warn(`⚠️ Element with id '${id}' not found`);
  }
  return element;
}

function safeSetText(elementId, text) {
  const element = safeGetElement(elementId);
  if (element) {
    element.textContent = text;
  }
}

function safeSetHTML(elementId, html) {
  const element = safeGetElement(elementId);
  if (element) {
    element.innerHTML = html;
  }
}

// ====================
// UPDATE UI COMPONENTS
// ====================

function updateSuspicionScore(score, riskLevel) {
  console.log(`📊 Updating score: ${score}% (${riskLevel} risk)`);

  try {
    // Update score circle
    const scoreCircle = safeGetElement("suspicion-score");
    const scoreText = safeGetElement("score-text");
    const riskLevelText = safeGetElement("risk-level");

    // Set score number
    if (scoreText) {
      scoreText.textContent = `${score}%`;
    }

    // Set risk level text
    if (riskLevelText) {
      riskLevelText.textContent = `${riskLevel.toUpperCase()} RISK`;
      riskLevelText.className = `risk-level ${riskLevel}`;
    }

    // Change colors based on risk level
    if (scoreCircle) {
      scoreCircle.className = `score-circle ${riskLevel}`;
      // Add animation
      scoreCircle.style.animation = "scoreAppear 0.5s ease-out";
    }
  } catch (error) {
    console.error("📊 Error updating suspicion score:", error);
  }
}

function updateExplanation(explanation) {
  console.log("📝 Updating explanation");

  try {
    safeSetText("ai-explanation", explanation || "No explanation available");
  } catch (error) {
    console.error("📝 Error updating explanation:", error);
  }
}

function updateDetailedBreakdown(details) {
<<<<<<< HEAD
  console.log("🔍 Updating detailed breakdown");

  try {
    if (!details) {
      safeSetHTML(
        "detailed-breakdown",
        "<h4>🔍 Detailed Analysis</h4><div>No detailed analysis available</div>"
      );
      return;
=======
    console.log('🔍 Updating detailed breakdown');
    
    try {
        if (!details) {
            safeSetHTML('detailed-breakdown', '<h4>🔍 Detailed Analysis</h4><div>No detailed analysis available</div>');
            return;
        }
        
        // Create breakdown HTML
        let breakdownHTML = '<h4>🔍 Detailed Analysis</h4>';
        
        // Pattern matches
        const patterns = details.patternMatches;
        if (patterns && patterns.total > 0) {
            breakdownHTML += '<div class="breakdown-section">';
            breakdownHTML += '<strong>Suspicious Patterns Found:</strong>';
            breakdownHTML += '<ul>';
            
            if (patterns.urgency > 0) breakdownHTML += `<li>Urgency indicators: ${patterns.urgency}</li>`;
            if (patterns.threats > 0) breakdownHTML += `<li>Threats/warnings: ${patterns.threats}</li>`;
            if (patterns.authority > 0) breakdownHTML += `<li>Authority claims: ${patterns.authority}</li>`;
            if (patterns.credentials > 0) breakdownHTML += `<li>Info requests: ${patterns.credentials}</li>`;
            if (patterns.rewards > 0) breakdownHTML += `<li>Reward promises: ${patterns.rewards}</li>`;
            
            breakdownHTML += '</ul></div>';
        } else {
            breakdownHTML += '<div>✅ No suspicious patterns detected</div>';
        }
        
        // Sentiment analysis
        if (details.sentiment && details.sentiment.suspiciousness > 0.2) {
            breakdownHTML += '<div><strong>Language Analysis:</strong> Negative/threatening tone detected</div>';
        }
        
        // Link analysis (NEW)
        if (details.linkAnalysis && details.linkAnalysis.totalLinks > 0) {
            breakdownHTML += '<div class="breakdown-section">';
            breakdownHTML += `<strong>Link Analysis (${details.linkAnalysis.totalLinks} links found):</strong>`;
            
            if (details.linkAnalysis.suspiciousLinks > 0) {
                breakdownHTML += '<ul>';
                if (details.linkAnalysis.mismatches > 0) {
                    breakdownHTML += `<li>🔗 ${details.linkAnalysis.mismatches} link text mismatches detected</li>`;
                }
                if (details.linkAnalysis.shorteners > 0) {
                    breakdownHTML += `<li>🔗 ${details.linkAnalysis.shorteners} URL shorteners found</li>`;
                }
                if (details.linkAnalysis.spoofedDomains > 0) {
                    breakdownHTML += `<li>🔗 ${details.linkAnalysis.spoofedDomains} suspicious domain spoofing attempts</li>`;
                }
                if (details.linkAnalysis.suspiciousExtensions > 0) {
                    breakdownHTML += `<li>🔗 ${details.linkAnalysis.suspiciousExtensions} dangerous file downloads</li>`;
                }
                breakdownHTML += '</ul>';
                
                // Show most suspicious links
                const highRiskLinks = details.linkAnalysis.details.filter(link => link.riskLevel === 'high');
                if (highRiskLinks.length > 0) {
                    breakdownHTML += '<div style="margin-top: 10px;"><strong>⚠️ Most Dangerous Links:</strong>';
                    breakdownHTML += '<ul>';
                    highRiskLinks.slice(0, 3).forEach(link => { // Show max 3
                        const reasons = link.reasons.join(', ');
                        breakdownHTML += `<li style="font-size: 11px; color: #d13438;"><strong>"${link.anchorText}"</strong> → ${reasons}</li>`;
                    });
                    breakdownHTML += '</ul></div>';
                }
            } else {
                breakdownHTML += '<div>✅ All links appear legitimate</div>';
            }
            breakdownHTML += '</div>';
        }
        
        // Attachment analysis (NEW - Feature 5)
        if (details.attachmentAnalysis && details.attachmentAnalysis.totalAttachments > 0) {
            breakdownHTML += '<div class="breakdown-section">';
            breakdownHTML += `<strong>Attachment Analysis (${details.attachmentAnalysis.totalAttachments} files found):</strong>`;
            
            if (details.attachmentAnalysis.suspiciousAttachments > 0) {
                breakdownHTML += '<ul>';
                if (details.attachmentAnalysis.dangerousFiles > 0) {
                    breakdownHTML += `<li>📎 ${details.attachmentAnalysis.dangerousFiles} dangerous executable files</li>`;
                }
                if (details.attachmentAnalysis.scriptFiles > 0) {
                    breakdownHTML += `<li>📎 ${details.attachmentAnalysis.scriptFiles} suspicious script files</li>`;
                }
                if (details.attachmentAnalysis.archiveFiles > 0) {
                    breakdownHTML += `<li>📎 ${details.attachmentAnalysis.archiveFiles} archive files (can hide malware)</li>`;
                }
                if (details.attachmentAnalysis.suspiciousNames > 0) {
                    breakdownHTML += `<li>📎 ${details.attachmentAnalysis.suspiciousNames} files with suspicious names</li>`;
                }
                breakdownHTML += '</ul>';
                
                // Show most dangerous attachments
                const highRiskAttachments = details.attachmentAnalysis.details.filter(att => att.riskLevel === 'high');
                if (highRiskAttachments.length > 0) {
                    breakdownHTML += '<div style="margin-top: 10px;"><strong>🚨 Most Dangerous Files:</strong>';
                    breakdownHTML += '<ul>';
                    highRiskAttachments.slice(0, 3).forEach(att => { // Show max 3
                        const reasons = att.reasons.join(', ');
                        const sizeStr = att.size > 0 ? ` (${Math.round(att.size / 1024)}KB)` : '';
                        breakdownHTML += `<li style="font-size: 11px; color: #d13438;"><strong>${att.filename}${sizeStr}</strong> → ${reasons}</li>`;
                    });
                    breakdownHTML += '</ul></div>';
                }
            } else {
                breakdownHTML += '<div>✅ All attachments appear safe</div>';
            }
            breakdownHTML += '</div>';
        }
        
        safeSetHTML('detailed-breakdown', breakdownHTML);
        
    } catch (error) {
        console.error('🔍 Error updating detailed breakdown:', error);
        safeSetHTML('detailed-breakdown', '<h4>🔍 Detailed Analysis</h4><div>Error loading analysis details</div>');
>>>>>>> ffb15ced
    }

    // Create breakdown HTML
    let breakdownHTML = "<h4>🔍 Detailed Analysis</h4>";

    // Pattern matches
    const patterns = details.patternMatches;
    if (patterns && patterns.total > 0) {
      breakdownHTML += '<div class="breakdown-section">';
      breakdownHTML += "<strong>Suspicious Patterns Found:</strong>";
      breakdownHTML += "<ul>";

      if (patterns.urgency > 0) breakdownHTML += `<li>Urgency indicators: ${patterns.urgency}</li>`;
      if (patterns.threats > 0) breakdownHTML += `<li>Threats/warnings: ${patterns.threats}</li>`;
      if (patterns.authority > 0)
        breakdownHTML += `<li>Authority claims: ${patterns.authority}</li>`;
      if (patterns.credentials > 0)
        breakdownHTML += `<li>Info requests: ${patterns.credentials}</li>`;
      if (patterns.rewards > 0) breakdownHTML += `<li>Reward promises: ${patterns.rewards}</li>`;

      breakdownHTML += "</ul></div>";
    } else {
      breakdownHTML += "<div>✅ No suspicious patterns detected</div>";
    }

    // Sentiment analysis
    if (details.sentiment && details.sentiment.suspiciousness > 0.2) {
      breakdownHTML +=
        "<div><strong>Language Analysis:</strong> Negative/threatening tone detected</div>";
    }

    safeSetHTML("detailed-breakdown", breakdownHTML);
  } catch (error) {
    console.error("🔍 Error updating detailed breakdown:", error);
    safeSetHTML(
      "detailed-breakdown",
      "<h4>🔍 Detailed Analysis</h4><div>Error loading analysis details</div>"
    );
  }
}

function updateRecommendations(riskLevel) {
  console.log("💡 Updating recommendations for risk level:", riskLevel);

  try {
    let recommendations = [];

    switch (riskLevel) {
      case "high":
        recommendations = [
          "🚨 DO NOT click any links in this email",
          "🚨 DO NOT provide any personal information",
          "📞 Verify sender through alternative contact method",
          "🗑️ Consider deleting this email",
          "🛡️ Report to your IT security team",
        ];
        break;

      case "medium":
        recommendations = [
          "⚠️ Exercise caution with this email",
          "🔍 Verify sender identity before taking action",
          "🔗 Check URLs carefully before clicking",
          "📞 Contact sender directly if urgent action claimed",
        ];
        break;

      default: // low risk
        recommendations = [
          "✅ Email appears relatively safe",
          "🛡️ Continue following standard security practices",
          "🤔 When in doubt, verify with sender",
        ];
    }

    // Create HTML list
    const recommendationsList = recommendations.map((rec) => `<li>${rec}</li>`).join("");
    safeSetHTML("recommendations", `<ul>${recommendationsList}</ul>`);
  } catch (error) {
    console.error("💡 Error updating recommendations:", error);
    safeSetHTML("recommendations", "<ul><li>Error loading recommendations</li></ul>");
  }
}

// ====================
// UI STATE MANAGEMENT
// ====================

function showLoadingState() {
  console.log("⏳ Showing loading state...");

  try {
    // Disable analyze button
    const analyzeBtn = safeGetElement("analyze-btn");
    if (analyzeBtn) {
      analyzeBtn.disabled = true;
      analyzeBtn.textContent = "🤖 Analyzing with AI...";
    }

    // Show status
    showStatus("🔍 AI is analyzing email content...", "analyzing");

    // Hide previous results
    const resultsSection = safeGetElement("ai-results");
    if (resultsSection) {
      resultsSection.style.display = "none";
      resultsSection.classList.remove("show");
    }
    const phishSection = safeGetElement("phish-results");
    if (phishSection) {
      phishSection.style.display = "none";
      const list = safeGetElement("phish-links-list");
      if (list) list.textContent = "No phishing link detected.";
    }
    const linksFound = safeGetElement("links-found");
    if (linksFound) {
      linksFound.style.display = "none";
      const list = safeGetElement("links-list");
      if (list) list.textContent = "No links found.";
    }
  } catch (error) {
    console.error("⏳ Error showing loading state:", error);
  }
}

function showSuccess(message) {
  console.log("✅ Showing success:", message);

  try {
    // Re-enable analyze button
    const analyzeBtn = safeGetElement("analyze-btn");
    if (analyzeBtn) {
      analyzeBtn.disabled = false;
      analyzeBtn.textContent = "🤖 Analyze Current Email with AI";
    }

    // Show success status
    showStatus(message, "success");
  } catch (error) {
    console.error("✅ Error showing success state:", error);
  }
}

function showError(message) {
  console.log("❌ Showing error:", message);

  try {
    // Re-enable analyze button
    const analyzeBtn = safeGetElement("analyze-btn");
    if (analyzeBtn) {
      analyzeBtn.disabled = false;
      analyzeBtn.textContent = "🤖 Try Again";
    }

    // Show error status
    showStatus(message, "error");
  } catch (error) {
    console.error("❌ Error showing error state:", error);
  }
}

function showStatus(message, type) {
  try {
    const statusElement = safeGetElement("status");
    if (statusElement) {
      statusElement.textContent = message;
      statusElement.className = `status ${type}`;
      statusElement.style.display = "block";
    }
  } catch (error) {
    console.error("📋 Error showing status:", error);
  }
}

// ====================
// TEST FUNCTION (for development)
// ====================

// Test email counter to cycle through different examples
let testEmailIndex = 0;

async function testAIAnalysis() {
<<<<<<< HEAD
  console.log("🧪 Running test analysis...");

  if (isAnalyzing) {
    console.log("⏳ Analysis already in progress");
    return;
  }

  try {
    isAnalyzing = true;
    showLoadingState();

    // Test with sample phishing email
    const testEmail = {
      subject: "URGENT: Account Suspension Notice",
      body: "Your bank account will be suspended immediately unless you verify your information right away. Click here to update your password and personal details. Act now or lose access forever!",
      sender: "Fake Bank Security",
      senderEmail: "security@fake-bank.com",
    };

    const result = await callAIBackend(testEmail);
    displayAIResults(result);
    showSuccess("✅ Test analysis complete!");
  } catch (error) {
    console.error("💥 Test failed:", error);
    showError(`❌ Test failed: ${error.message}`);
  } finally {
    isAnalyzing = false;
  }
=======
    console.log('🧪 Running test analysis...');
    
    if (isAnalyzing) {
        console.log('⏳ Analysis already in progress');
        return;
    }
    
    try {
        isAnalyzing = true;
        showLoadingState();
        
        // Different test emails to cycle through
        const testEmails = [
            // Test 1: Banking phish with domain spoofing + suspicious attachments
            {
                subject: 'URGENT: DBS Account Suspension Notice',
                body: 'Your DBS bank account will be suspended immediately unless you verify your information right away.',
                htmlBody: `
                    <div>
                        <p>Dear Customer,</p>
                        <p>Your <strong>DBS Bank</strong> account will be suspended immediately unless you verify your information.</p>
                        <p><a href="http://dbs-security-verification.malicious-site.com/verify">Click here to verify your DBS account</a> immediately.</p>
                        <p>You can also <a href="http://bit.ly/fake-dbs-urgent">download our security app</a> for protection.</p>
                        <p><a href="http://evil-site.com/banking-malware.exe">Download security patch</a> now!</p>
                    </div>
                `,
                attachments: [
                    { name: 'urgent_banking_update.exe', size: 2048576, contentType: 'application/octet-stream' },
                    { name: 'invoice.pdf.scr', size: 1024, contentType: 'application/octet-stream' }
                ],
                sender: 'DBS Bank Security',
                senderEmail: 'security@dbs-fake.com'
            },
            
            // Test 2: Government phish with archive attachment 
            {
                subject: 'IRAS Tax Refund - Action Required',
                body: 'You have a pending tax refund. Click the link to claim your refund immediately.',
                htmlBody: `
                    <div>
                        <p>Singapore Government - IRAS</p>
                        <p>You have a <strong>$2,850 tax refund</strong> pending approval.</p>
                        <p><a href="http://iras-refund-portal.scam-site.org/claim">Visit official IRAS portal</a> to claim now.</p>
                        <p><a href="http://tinyurl.com/fake-iras-claim">Alternative link</a> if above doesn't work.</p>
                        <p><a href="https://google.com">Visit Google</a> for more information.</p>
                    </div>
                `,
                attachments: [
                    { name: 'tax_refund_documents.zip', size: 5120000, contentType: 'application/zip' },
                    { name: 'IRAS_form.pdf', size: 245760, contentType: 'application/pdf' }
                ],
                sender: 'IRAS Singapore',
                senderEmail: 'noreply@iras-gov.fake'
            },
            
            // Test 3: Tech support scam with dangerous scripts
            {
                subject: 'Microsoft Security Alert - Immediate Action Required',
                body: 'Your computer is infected with viruses. Download our security tool immediately.',
                htmlBody: `
                    <div>
                        <h2>Microsoft Security Center</h2>
                        <p><strong>ALERT:</strong> Your computer is infected with 17 viruses!</p>
                        <p><a href="http://microsoft-security-fix.malware-site.net/repair">Download Microsoft Security Tool</a> immediately!</p>
                        <p><a href="http://short.link/ms-fix">Quick fix download</a> available here.</p>
                        <p><a href="http://fake-microsoft.com/virus-removal.scr">Emergency removal tool</a></p>
                        <p>Contact our <a href="https://microsoft.com">official support</a> team.</p>
                    </div>
                `,
                attachments: [
                    { name: 'security_scanner.bat', size: 8192, contentType: 'text/plain' },
                    { name: 'microsoft_patch.vbs', size: 4096, contentType: 'text/vbscript' },
                    { name: 'important_document.doc', size: 98304, contentType: 'application/msword' }
                ],
                sender: 'Microsoft Security Team',
                senderEmail: 'security@microsoft-alerts.fake'
            },
            
            // Test 4: Cryptocurrency scam with multiple red flags
            {
                subject: 'CONGRATULATIONS! You Won $50,000 Bitcoin Prize!',
                body: 'You have been selected as our lucky winner! Claim your Bitcoin prize immediately before it expires!',
                htmlBody: `
                    <div>
                        <h1>🎉 BITCOIN LOTTERY WINNER! 🎉</h1>
                        <p><strong>CONGRATULATIONS!</strong> You won <strong>$50,000 worth of Bitcoin!</strong></p>
                        <p><a href="http://bitcoin-winners.scam-crypto.net/claim">Click here to claim your Bitcoin prize</a> before midnight!</p>
                        <p><a href="http://t.co/fake-crypto-win">Share on Twitter</a> to get bonus coins!</p>
                        <p><a href="http://malicious-crypto.com/wallet-stealer.exe">Download secure wallet</a> to receive your coins.</p>
                        <p>Winners must <a href="http://verify-identity.crypto-scam.org/kyc">verify identity</a> within 24 hours!</p>
                    </div>
                `,
                attachments: [
                    { name: 'bitcoin_wallet_setup.exe', size: 15728640, contentType: 'application/octet-stream' },
                    { name: 'winner_certificate.pdf', size: 512000, contentType: 'application/pdf' }
                ],
                sender: 'Bitcoin Lottery International',
                senderEmail: 'winner@bitcoin-lottery.fake'
            },
            
            // Test 5: PayPal phishing with sophisticated spoofing
            {
                subject: 'Your PayPal Account Has Been Limited',
                body: 'We detected unusual activity on your PayPal account. Verify your information to restore full access.',
                htmlBody: `
                    <div style="font-family: Arial; max-width: 600px;">
                        <img src="https://www.paypal.com/logo.png" alt="PayPal" style="width: 100px;">
                        <h2>Account Security Alert</h2>
                        <p>Dear PayPal Customer,</p>
                        <p>We've detected <strong>suspicious activity</strong> on your account and have temporarily limited access.</p>
                        <p><a href="http://paypal-security-verify.phishing-site.com/login">Verify your PayPal account</a> to restore access immediately.</p>
                        <p>You can also <a href="http://ow.ly/paypal-restore">restore access via mobile</a> using our app.</p>
                        <p>If you don't verify within 48 hours, your account will be <strong>permanently suspended</strong>.</p>
                        <p>Best regards,<br>PayPal Security Team</p>
                    </div>
                `,
                attachments: [
                    { name: 'paypal_verification_form.pdf.exe', size: 2048, contentType: 'application/octet-stream' },
                    { name: 'account_statement.zip', size: 1024000, contentType: 'application/zip' }
                ],
                sender: 'PayPal Security',
                senderEmail: 'security@paypal.com.fake-domain.org'
            },
            
            // Test 6: COVID-19 themed scam (social engineering)
            {
                subject: 'URGENT: COVID-19 Vaccine Certificate Required',
                body: 'New government mandate requires immediate vaccine certificate verification or face penalties.',
                htmlBody: `
                    <div>
                        <h3>🏥 Ministry of Health Singapore</h3>
                        <p><strong>URGENT NOTICE:</strong> New regulations require all citizens to verify their COVID-19 vaccination status.</p>
                        <p><a href="http://moh-vaccine-verify.fake-gov.sg/check">Verify your vaccination status</a> on our official portal.</p>
                        <p>Failure to comply within 7 days will result in <strong>$1,000 fine</strong>.</p>
                        <p><a href="http://goo.gl/moh-fake-download">Download TraceTogether update</a> for automatic verification.</p>
                        <p>Questions? Contact our <a href="mailto:help@fake-moh.sg">support team</a>.</p>
                    </div>
                `,
                attachments: [
                    { name: 'TraceTogether_Update.apk', size: 8388608, contentType: 'application/vnd.android.package-archive' },
                    { name: 'vaccination_form.doc', size: 204800, contentType: 'application/msword' },
                    { name: 'install_certificate.bat', size: 512, contentType: 'text/plain' }
                ],
                sender: 'Ministry of Health',
                senderEmail: 'noreply@moh.gov.sg.fake'
            },
            
            // Test 7: Amazon fake order with malicious attachments
            {
                subject: 'Your Amazon Order #AMZ-7429851 Has Shipped',
                body: 'Your recent Amazon purchase has been shipped. Track your package and download the receipt.',
                htmlBody: `
                    <div>
                        <h2>📦 Amazon Order Confirmation</h2>
                        <p>Dear Customer,</p>
                        <p>Your order for <strong>iPhone 15 Pro Max (256GB)</strong> has been shipped!</p>
                        <p><a href="http://amazon-tracking.delivery-scam.net/track">Track your package</a> here.</p>
                        <p><a href="http://bit.ly/amazon-receipt-fake">Download invoice</a> for your records.</p>
                        <p>If you didn't place this order, <a href="http://amazon-security.fake-site.org/cancel">cancel immediately</a>!</p>
                        <p>Delivery expected: Tomorrow</p>
                    </div>
                `,
                attachments: [
                    { name: 'amazon_invoice.pdf.exe', size: 4096, contentType: 'application/octet-stream' },
                    { name: 'tracking_info.js', size: 2048, contentType: 'application/javascript' },
                    { name: 'delivery_confirmation.rar', size: 1536000, contentType: 'application/x-rar-compressed' }
                ],
                sender: 'Amazon Shipping',
                senderEmail: 'shipment@amazon.com.delivery.fake'
            },
            
            // Test 8: Legitimate-looking email (should score LOW)
            {
                subject: 'Monthly Newsletter - September 2025',
                body: 'Here are the latest updates from our team. Thanks for being a valued subscriber.',
                htmlBody: `
                    <div>
                        <h2>Company Newsletter - September 2025</h2>
                        <p>Dear Subscriber,</p>
                        <p>Thank you for being part of our community. Here are this month's highlights:</p>
                        <p>• New product features released</p>
                        <p>• Upcoming webinar series</p>
                        <p>• Customer success stories</p>
                        <p><a href="https://company.com/newsletter">Read full newsletter</a> on our website.</p>
                        <p><a href="https://company.com/unsubscribe">Unsubscribe</a> if you no longer wish to receive updates.</p>
                        <p>Best regards,<br>The Company Team</p>
                    </div>
                `,
                attachments: [
                    { name: 'newsletter_september_2025.pdf', size: 2048000, contentType: 'application/pdf' },
                    { name: 'company_brochure.jpg', size: 512000, contentType: 'image/jpeg' }
                ],
                sender: 'Company Newsletter',
                senderEmail: 'newsletter@company.com'
            },
            
            // Test 9: Romance scam with emotional manipulation
            {
                subject: 'My Dearest Love, I Need Your Help Urgently',
                body: 'My darling, I am in trouble and need your immediate assistance. Please help me transfer some money.',
                htmlBody: `
                    <div>
                        <p>My Dearest Love,</p>
                        <p>I hope this email finds you well. I am writing to you with tears in my eyes because I am in <strong>desperate need</strong> of your help.</p>
                        <p>I am currently stranded in Nigeria due to a medical emergency and need <strong>$5,000</strong> to get home.</p>
                        <p><a href="http://moneytransfer-help.scam-romance.org/send">Click here to send money</a> through our secure portal.</p>
                        <p>I promise to pay you back <strong>$50,000</strong> when I return home as I recently inherited a large fortune.</p>
                        <p><a href="http://inheritance-documents.fake-legal.net/view">View inheritance documents</a> as proof.</p>
                        <p>Please hurry, time is running out!</p>
                        <p>All my love,<br>Sarah Johnson</p>
                    </div>
                `,
                attachments: [
                    { name: 'inheritance_certificate.pdf.exe', size: 1024, contentType: 'application/octet-stream' },
                    { name: 'medical_documents.zip', size: 3072000, contentType: 'application/zip' },
                    { name: 'bank_transfer_form.vbs', size: 8192, contentType: 'text/vbscript' }
                ],
                sender: 'Sarah Johnson',
                senderEmail: 'sarah.johnson.love@romance-scam.fake'
            },
            
            // Test 10: Fake job offer with credential harvesting
            {
                subject: 'Job Offer: Senior Developer Position - $150,000/year',
                body: 'Congratulations! You have been selected for a high-paying remote developer position. Complete the application immediately.',
                htmlBody: `
                    <div>
                        <h2>🎯 Dream Job Opportunity!</h2>
                        <p>Dear Future Employee,</p>
                        <p><strong>Congratulations!</strong> You have been selected for our <strong>Senior Developer position</strong> with a salary of <strong>$150,000/year</strong>!</p>
                        <p>This is a <strong>100% remote position</strong> with amazing benefits!</p>
                        <p><a href="http://fake-jobs.career-scam.net/apply">Complete your application</a> within 24 hours to secure this position.</p>
                        <p><a href="http://tinyurl.com/fake-job-contract">Download employment contract</a> and sign immediately.</p>
                        <p>We need your personal information including SSN and bank details for payroll setup.</p>
                        <p>Act fast - this opportunity won't last!</p>
                    </div>
                `,
                attachments: [
                    { name: 'employment_contract.pdf.scr', size: 2048, contentType: 'application/octet-stream' },
                    { name: 'job_application_form.exe', size: 16384, contentType: 'application/octet-stream' },
                    { name: 'company_handbook.zip', size: 10485760, contentType: 'application/zip' }
                ],
                sender: 'HR Department - TechCorp',
                senderEmail: 'hr@techcorp-fake-jobs.scam'
            }
        ];
        
        // Get current test email (cycle through)
        const testEmail = testEmails[testEmailIndex % testEmails.length];
        testEmailIndex++; // Move to next test for future clicks
        
        console.log(`🧪 Testing with scenario ${((testEmailIndex - 1) % testEmails.length) + 1}: ${testEmail.subject}`);
        
        const result = await callAIBackend(testEmail);
        displayAIResults(result);
        showSuccess(`✅ Test ${((testEmailIndex - 1) % testEmails.length) + 1} complete! Click again for next scenario.`);
        
    } catch (error) {
        console.error('💥 Test failed:', error);
        showError(`❌ Test failed: ${error.message}`);
    } finally {
        isAnalyzing = false;
    }
>>>>>>> ffb15ced
}

// Make functions available globally (for any inline onclick handlers)
window.analyzeEmailWithAI = analyzeEmailWithAI;
window.testAIAnalysis = testAIAnalysis;

console.log("🚀 taskpane.js loaded successfully");

// ====================
// EXTRACT LINKS FROM EMAIL
// ====================

async function extractLinksFromEmail(item) {
  const links = new Set();

  // 1) Get body as text and regex parse URLs
  const bodyText = await new Promise((resolve) => {
    item.body.getAsync("text", (res) => {
      if (res.status === Office.AsyncResultStatus.Succeeded) resolve(res.value || "");
      else resolve("");
    });
  });
  const urlRegex = /(https?:\/\/[^\s)\]">]+)|(www\.[^\s)\]">]+)/gi;
  (bodyText.match(urlRegex) || []).forEach((u) => {
    const normalized = u.startsWith("http") ? u : `http://${u}`;
    links.add(normalized);
  });

  // 2) Try to inspect internet headers for URLs (best-effort)
  await new Promise((resolve) => {
    try {
      item.getAllInternetHeadersAsync((res) => {
        if (res.status === Office.AsyncResultStatus.Succeeded && res.value) {
          (res.value.match(urlRegex) || []).forEach((u) => {
            const normalized = u.startsWith("http") ? u : `http://${u}`;
            links.add(normalized);
          });
        }
        resolve();
      });
    } catch (_) {
      resolve();
    }
  });

  // 3) Fallback: parse HTML (if available)
  const bodyHtml = await new Promise((resolve) => {
    item.body.getAsync(Office.CoercionType.Html, (res) => {
      if (res.status === Office.AsyncResultStatus.Succeeded) resolve(res.value || "");
      else resolve("");
    });
  });
  const hrefRegex = /href=\"([^\"]+)\"/gi;
  let m;
  while ((m = hrefRegex.exec(bodyHtml)) !== null) {
    const href = m[1];
    if (href && !href.startsWith("mailto:")) {
      const normalized = href.startsWith("http") ? href : `http://${href}`;
      links.add(normalized);
    }
  }

  return Array.from(links);
}

// ====================
// CALL /phishlink API
// ====================

async function callPhishLinkApi(links) {
  const resp = await fetch("https://localhost:3001/phishlink", {
    method: "POST",
    headers: { "Content-Type": "application/json" },
    body: JSON.stringify({ links }),
  });
  if (!resp.ok) {
    const t = await resp.text();
    throw new Error(`phishlink error ${resp.status}: ${t}`);
  }
  return await resp.json();
}

function displayPhishLinks(result) {
  const container = safeGetElement("phish-results");
  const list = safeGetElement("phish-links-list");
  if (!container || !list) return;

  container.style.display = "block";

  if (!result || !Array.isArray(result.results) || result.results.length === 0) {
    list.textContent = "No phishing link detected.";
    return;
  }

  const bad = result.results.filter((r) => r.isPhish === true);
  if (bad.length === 0) {
    list.textContent = "No phishing link detected.";
    return;
  }

  const items = bad
    .map((r) => {
      const detail = r.detailPage ? ` — details: ${r.detailPage}` : "";
      return `<li><strong>⚠️ ${escapeHtml(r.url)}</strong>${detail}</li>`;
    })
    .join("");
  list.innerHTML = `<ul>${items}</ul>`;
}

function escapeHtml(s) {
  return String(s)
    .replace(/&/g, "&amp;")
    .replace(/</g, "&lt;")
    .replace(/>/g, "&gt;")
    .replace(/\"/g, "&quot;")
    .replace(/'/g, "&#039;");
}

// ====================
// LINKS FOUND RENDERING
// ====================
function showLinksFound(links) {
  const container = safeGetElement("links-found");
  const list = safeGetElement("links-list");
  if (!container || !list) return;
  container.style.display = "block";

  if (!Array.isArray(links) || links.length === 0) {
    list.textContent = "No links found.";
    return;
  }

  const items = links.map((u) => `<li>${escapeHtml(u)}</li>`).join("");
  list.innerHTML = `<ul>${items}</ul>`;
}<|MERGE_RESOLUTION|>--- conflicted
+++ resolved
@@ -5,15 +5,24 @@
 // Global variables
 let isAnalyzing = false;
 
-// Wait for Office to be ready AND DOM to be loaded
-Office.onReady((info) => {
-  console.log("📧 Office is ready, host:", info.host);
-
-  // Wait a bit more for DOM to be fully ready
-  setTimeout(() => {
-    initializeEventHandlers();
-  }, 100);
-});
+// Wait for Office to be ready AND DOM to be loaded (with browser fallback)
+if (typeof Office !== "undefined" && Office.onReady) {
+  Office.onReady((info) => {
+    console.log("📧 Office is ready, host:", info.host);
+    // Wait a bit more for DOM to be fully ready
+    setTimeout(() => {
+      initializeEventHandlers();
+    }, 100);
+  });
+} else {
+  // Running outside Office (e.g., opened taskpane.html directly in a browser)
+  console.warn("⚠️ Office.js not available — initializing handlers on DOMContentLoaded");
+  window.addEventListener("DOMContentLoaded", () => {
+    setTimeout(() => {
+      initializeEventHandlers();
+    }, 100);
+  });
+}
 
 // Initialize all event handlers after DOM is ready
 function initializeEventHandlers() {
@@ -117,7 +126,6 @@
 // ====================
 
 function getEmailDataFromOutlook() {
-<<<<<<< HEAD
   return new Promise((resolve, reject) => {
     try {
       // Get the current email item
@@ -130,90 +138,54 @@
 
       console.log("📧 Getting email subject and body...");
 
-      // Get email body (this is async)
-      item.body.getAsync("text", (bodyResult) => {
-        if (bodyResult.status === Office.AsyncResultStatus.Succeeded) {
-          // Collect all email data
-          const emailData = {
-            subject: item.subject || "No subject",
-            body: bodyResult.value || "No body",
-            sender: item.from ? item.from.displayName : "Unknown sender",
-            senderEmail: item.from ? item.from.emailAddress : "unknown@example.com",
-          };
-
-          console.log("📧 Email data collected successfully");
-          resolve(emailData);
+      // Get email body as text first
+      item.body.getAsync("text", (textResult) => {
+        if (textResult.status === Office.AsyncResultStatus.Succeeded) {
+          // Also get HTML body for link analysis
+          item.body.getAsync("html", (htmlResult) => {
+            let htmlBody = "";
+            if (htmlResult.status === Office.AsyncResultStatus.Succeeded) {
+              htmlBody = htmlResult.value || "";
+              console.log("📧 HTML body retrieved for link analysis");
+            } else {
+              console.warn("⚠️ Could not get HTML body, link analysis may be limited");
+            }
+
+            // Extract attachment information (NEW: for Feature 5)
+            const attachments = [];
+            if (item.attachments && item.attachments.length > 0) {
+              console.log(`📎 Found ${item.attachments.length} attachments`);
+
+              for (let i = 0; i < item.attachments.length; i++) {
+                const attachment = item.attachments[i];
+                attachments.push({
+                  name: attachment.name || "unnamed",
+                  size: attachment.size || 0,
+                  contentType: attachment.contentType || "unknown",
+                  isInline: attachment.isInline || false,
+                });
+                console.log(
+                  `📎 Attachment ${i + 1}: ${attachment.name} (${attachment.size} bytes)`
+                );
+              }
+            }
+
+            // Collect all email data
+            const emailData = {
+              subject: item.subject || "No subject",
+              body: textResult.value || "No body",
+              htmlBody: htmlBody, // HTML body for link analysis
+              attachments: attachments, // NEW: Attachment info for analysis
+              sender: item.from ? item.from.displayName : "Unknown sender",
+              senderEmail: item.from ? item.from.emailAddress : "unknown@example.com",
+            };
+
+            console.log("📧 Email data collected successfully (with HTML)");
+            resolve(emailData);
+          });
         } else {
-          console.error("❌ Failed to get email body:", bodyResult.error);
+          console.error("❌ Failed to get email body:", textResult.error);
           reject(new Error("Could not read email content. Please try again."));
-=======
-    return new Promise((resolve, reject) => {
-        try {
-            // Get the current email item
-            const item = Office.context.mailbox.item;
-            
-            if (!item) {
-                reject(new Error('No email selected. Please open an email first.'));
-                return;
-            }
-            
-            console.log('📧 Getting email subject and body...');
-            
-            // Get email body as text first
-            item.body.getAsync("text", (textResult) => {
-                if (textResult.status === Office.AsyncResultStatus.Succeeded) {
-                    
-                    // Also get HTML body for link analysis
-                    item.body.getAsync("html", (htmlResult) => {
-                        let htmlBody = '';
-                        if (htmlResult.status === Office.AsyncResultStatus.Succeeded) {
-                            htmlBody = htmlResult.value || '';
-                            console.log('📧 HTML body retrieved for link analysis');
-                        } else {
-                            console.warn('⚠️ Could not get HTML body, link analysis may be limited');
-                        }
-                        
-                        // Extract attachment information (NEW: for Feature 5)
-                        const attachments = [];
-                        if (item.attachments && item.attachments.length > 0) {
-                            console.log(`📎 Found ${item.attachments.length} attachments`);
-                            
-                            for (let i = 0; i < item.attachments.length; i++) {
-                                const attachment = item.attachments[i];
-                                attachments.push({
-                                    name: attachment.name || 'unnamed',
-                                    size: attachment.size || 0,
-                                    contentType: attachment.contentType || 'unknown',
-                                    isInline: attachment.isInline || false
-                                });
-                                console.log(`📎 Attachment ${i + 1}: ${attachment.name} (${attachment.size} bytes)`);
-                            }
-                        }
-                        
-                        // Collect all email data
-                        const emailData = {
-                            subject: item.subject || 'No subject',
-                            body: textResult.value || 'No body',
-                            htmlBody: htmlBody, // HTML body for link analysis
-                            attachments: attachments, // NEW: Attachment info for analysis
-                            sender: item.from ? item.from.displayName : 'Unknown sender',
-                            senderEmail: item.from ? item.from.emailAddress : 'unknown@example.com'
-                        };
-                        
-                        console.log('📧 Email data collected successfully (with HTML)');
-                        resolve(emailData);
-                    });
-                    
-                } else {
-                    console.error('❌ Failed to get email body:', textResult.error);
-                    reject(new Error('Could not read email content. Please try again.'));
-                }
-            });
-            
-        } catch (error) {
-            console.error('❌ Error accessing Outlook item:', error);
-            reject(new Error('Could not access email. Make sure you have an email open.'));
->>>>>>> ffb15ced
         }
       });
     } catch (error) {
@@ -376,7 +348,6 @@
 }
 
 function updateDetailedBreakdown(details) {
-<<<<<<< HEAD
   console.log("🔍 Updating detailed breakdown");
 
   try {
@@ -386,124 +357,6 @@
         "<h4>🔍 Detailed Analysis</h4><div>No detailed analysis available</div>"
       );
       return;
-=======
-    console.log('🔍 Updating detailed breakdown');
-    
-    try {
-        if (!details) {
-            safeSetHTML('detailed-breakdown', '<h4>🔍 Detailed Analysis</h4><div>No detailed analysis available</div>');
-            return;
-        }
-        
-        // Create breakdown HTML
-        let breakdownHTML = '<h4>🔍 Detailed Analysis</h4>';
-        
-        // Pattern matches
-        const patterns = details.patternMatches;
-        if (patterns && patterns.total > 0) {
-            breakdownHTML += '<div class="breakdown-section">';
-            breakdownHTML += '<strong>Suspicious Patterns Found:</strong>';
-            breakdownHTML += '<ul>';
-            
-            if (patterns.urgency > 0) breakdownHTML += `<li>Urgency indicators: ${patterns.urgency}</li>`;
-            if (patterns.threats > 0) breakdownHTML += `<li>Threats/warnings: ${patterns.threats}</li>`;
-            if (patterns.authority > 0) breakdownHTML += `<li>Authority claims: ${patterns.authority}</li>`;
-            if (patterns.credentials > 0) breakdownHTML += `<li>Info requests: ${patterns.credentials}</li>`;
-            if (patterns.rewards > 0) breakdownHTML += `<li>Reward promises: ${patterns.rewards}</li>`;
-            
-            breakdownHTML += '</ul></div>';
-        } else {
-            breakdownHTML += '<div>✅ No suspicious patterns detected</div>';
-        }
-        
-        // Sentiment analysis
-        if (details.sentiment && details.sentiment.suspiciousness > 0.2) {
-            breakdownHTML += '<div><strong>Language Analysis:</strong> Negative/threatening tone detected</div>';
-        }
-        
-        // Link analysis (NEW)
-        if (details.linkAnalysis && details.linkAnalysis.totalLinks > 0) {
-            breakdownHTML += '<div class="breakdown-section">';
-            breakdownHTML += `<strong>Link Analysis (${details.linkAnalysis.totalLinks} links found):</strong>`;
-            
-            if (details.linkAnalysis.suspiciousLinks > 0) {
-                breakdownHTML += '<ul>';
-                if (details.linkAnalysis.mismatches > 0) {
-                    breakdownHTML += `<li>🔗 ${details.linkAnalysis.mismatches} link text mismatches detected</li>`;
-                }
-                if (details.linkAnalysis.shorteners > 0) {
-                    breakdownHTML += `<li>🔗 ${details.linkAnalysis.shorteners} URL shorteners found</li>`;
-                }
-                if (details.linkAnalysis.spoofedDomains > 0) {
-                    breakdownHTML += `<li>🔗 ${details.linkAnalysis.spoofedDomains} suspicious domain spoofing attempts</li>`;
-                }
-                if (details.linkAnalysis.suspiciousExtensions > 0) {
-                    breakdownHTML += `<li>🔗 ${details.linkAnalysis.suspiciousExtensions} dangerous file downloads</li>`;
-                }
-                breakdownHTML += '</ul>';
-                
-                // Show most suspicious links
-                const highRiskLinks = details.linkAnalysis.details.filter(link => link.riskLevel === 'high');
-                if (highRiskLinks.length > 0) {
-                    breakdownHTML += '<div style="margin-top: 10px;"><strong>⚠️ Most Dangerous Links:</strong>';
-                    breakdownHTML += '<ul>';
-                    highRiskLinks.slice(0, 3).forEach(link => { // Show max 3
-                        const reasons = link.reasons.join(', ');
-                        breakdownHTML += `<li style="font-size: 11px; color: #d13438;"><strong>"${link.anchorText}"</strong> → ${reasons}</li>`;
-                    });
-                    breakdownHTML += '</ul></div>';
-                }
-            } else {
-                breakdownHTML += '<div>✅ All links appear legitimate</div>';
-            }
-            breakdownHTML += '</div>';
-        }
-        
-        // Attachment analysis (NEW - Feature 5)
-        if (details.attachmentAnalysis && details.attachmentAnalysis.totalAttachments > 0) {
-            breakdownHTML += '<div class="breakdown-section">';
-            breakdownHTML += `<strong>Attachment Analysis (${details.attachmentAnalysis.totalAttachments} files found):</strong>`;
-            
-            if (details.attachmentAnalysis.suspiciousAttachments > 0) {
-                breakdownHTML += '<ul>';
-                if (details.attachmentAnalysis.dangerousFiles > 0) {
-                    breakdownHTML += `<li>📎 ${details.attachmentAnalysis.dangerousFiles} dangerous executable files</li>`;
-                }
-                if (details.attachmentAnalysis.scriptFiles > 0) {
-                    breakdownHTML += `<li>📎 ${details.attachmentAnalysis.scriptFiles} suspicious script files</li>`;
-                }
-                if (details.attachmentAnalysis.archiveFiles > 0) {
-                    breakdownHTML += `<li>📎 ${details.attachmentAnalysis.archiveFiles} archive files (can hide malware)</li>`;
-                }
-                if (details.attachmentAnalysis.suspiciousNames > 0) {
-                    breakdownHTML += `<li>📎 ${details.attachmentAnalysis.suspiciousNames} files with suspicious names</li>`;
-                }
-                breakdownHTML += '</ul>';
-                
-                // Show most dangerous attachments
-                const highRiskAttachments = details.attachmentAnalysis.details.filter(att => att.riskLevel === 'high');
-                if (highRiskAttachments.length > 0) {
-                    breakdownHTML += '<div style="margin-top: 10px;"><strong>🚨 Most Dangerous Files:</strong>';
-                    breakdownHTML += '<ul>';
-                    highRiskAttachments.slice(0, 3).forEach(att => { // Show max 3
-                        const reasons = att.reasons.join(', ');
-                        const sizeStr = att.size > 0 ? ` (${Math.round(att.size / 1024)}KB)` : '';
-                        breakdownHTML += `<li style="font-size: 11px; color: #d13438;"><strong>${att.filename}${sizeStr}</strong> → ${reasons}</li>`;
-                    });
-                    breakdownHTML += '</ul></div>';
-                }
-            } else {
-                breakdownHTML += '<div>✅ All attachments appear safe</div>';
-            }
-            breakdownHTML += '</div>';
-        }
-        
-        safeSetHTML('detailed-breakdown', breakdownHTML);
-        
-    } catch (error) {
-        console.error('🔍 Error updating detailed breakdown:', error);
-        safeSetHTML('detailed-breakdown', '<h4>🔍 Detailed Analysis</h4><div>Error loading analysis details</div>');
->>>>>>> ffb15ced
     }
 
     // Create breakdown HTML
@@ -533,6 +386,91 @@
     if (details.sentiment && details.sentiment.suspiciousness > 0.2) {
       breakdownHTML +=
         "<div><strong>Language Analysis:</strong> Negative/threatening tone detected</div>";
+    }
+
+    // Link analysis (NEW)
+    if (details.linkAnalysis && details.linkAnalysis.totalLinks > 0) {
+      breakdownHTML += '<div class="breakdown-section">';
+      breakdownHTML += `<strong>Link Analysis (${details.linkAnalysis.totalLinks} links found):</strong>`;
+
+      if (details.linkAnalysis.suspiciousLinks > 0) {
+        breakdownHTML += "<ul>";
+        if (details.linkAnalysis.mismatches > 0) {
+          breakdownHTML += `<li>🔗 ${details.linkAnalysis.mismatches} link text mismatches detected</li>`;
+        }
+        if (details.linkAnalysis.shorteners > 0) {
+          breakdownHTML += `<li>🔗 ${details.linkAnalysis.shorteners} URL shorteners found</li>`;
+        }
+        if (details.linkAnalysis.spoofedDomains > 0) {
+          breakdownHTML += `<li>🔗 ${details.linkAnalysis.spoofedDomains} suspicious domain spoofing attempts</li>`;
+        }
+        if (details.linkAnalysis.suspiciousExtensions > 0) {
+          breakdownHTML += `<li>🔗 ${details.linkAnalysis.suspiciousExtensions} dangerous file downloads</li>`;
+        }
+        breakdownHTML += "</ul>";
+
+        // Show most suspicious links
+        const highRiskLinks = details.linkAnalysis.details.filter(
+          (link) => link.riskLevel === "high"
+        );
+        if (highRiskLinks.length > 0) {
+          breakdownHTML +=
+            '<div style="margin-top: 10px;"><strong>⚠️ Most Dangerous Links:</strong>';
+          breakdownHTML += "<ul>";
+          highRiskLinks.slice(0, 3).forEach((link) => {
+            // Show max 3
+            const reasons = link.reasons.join(", ");
+            breakdownHTML += `<li style="font-size: 11px; color: #d13438;"><strong>"${link.anchorText}"</strong> → ${reasons}</li>`;
+          });
+          breakdownHTML += "</ul></div>";
+        }
+      } else {
+        breakdownHTML += "<div>✅ All links appear legitimate</div>";
+      }
+      breakdownHTML += "</div>";
+    }
+
+    // Attachment analysis (NEW - Feature 5)
+    if (details.attachmentAnalysis && details.attachmentAnalysis.totalAttachments > 0) {
+      breakdownHTML += '<div class="breakdown-section">';
+      breakdownHTML += `<strong>Attachment Analysis (${details.attachmentAnalysis.totalAttachments} files found):</strong>`;
+
+      if (details.attachmentAnalysis.suspiciousAttachments > 0) {
+        breakdownHTML += "<ul>";
+        if (details.attachmentAnalysis.dangerousFiles > 0) {
+          breakdownHTML += `<li>📎 ${details.attachmentAnalysis.dangerousFiles} dangerous executable files</li>`;
+        }
+        if (details.attachmentAnalysis.scriptFiles > 0) {
+          breakdownHTML += `<li>📎 ${details.attachmentAnalysis.scriptFiles} suspicious script files</li>`;
+        }
+        if (details.attachmentAnalysis.archiveFiles > 0) {
+          breakdownHTML += `<li>📎 ${details.attachmentAnalysis.archiveFiles} archive files (can hide malware)</li>`;
+        }
+        if (details.attachmentAnalysis.suspiciousNames > 0) {
+          breakdownHTML += `<li>📎 ${details.attachmentAnalysis.suspiciousNames} files with suspicious names</li>`;
+        }
+        breakdownHTML += "</ul>";
+
+        // Show most dangerous attachments
+        const highRiskAttachments = details.attachmentAnalysis.details.filter(
+          (att) => att.riskLevel === "high"
+        );
+        if (highRiskAttachments.length > 0) {
+          breakdownHTML +=
+            '<div style="margin-top: 10px;"><strong>🚨 Most Dangerous Files:</strong>';
+          breakdownHTML += "<ul>";
+          highRiskAttachments.slice(0, 3).forEach((att) => {
+            // Show max 3
+            const reasons = att.reasons.join(", ");
+            const sizeStr = att.size > 0 ? ` (${Math.round(att.size / 1024)}KB)` : "";
+            breakdownHTML += `<li style="font-size: 11px; color: #d13438;"><strong>${att.filename}${sizeStr}</strong> → ${reasons}</li>`;
+          });
+          breakdownHTML += "</ul></div>";
+        }
+      } else {
+        breakdownHTML += "<div>✅ All attachments appear safe</div>";
+      }
+      breakdownHTML += "</div>";
     }
 
     safeSetHTML("detailed-breakdown", breakdownHTML);
@@ -686,7 +624,6 @@
 let testEmailIndex = 0;
 
 async function testAIAnalysis() {
-<<<<<<< HEAD
   console.log("🧪 Running test analysis...");
 
   if (isAnalyzing) {
@@ -698,42 +635,13 @@
     isAnalyzing = true;
     showLoadingState();
 
-    // Test with sample phishing email
-    const testEmail = {
-      subject: "URGENT: Account Suspension Notice",
-      body: "Your bank account will be suspended immediately unless you verify your information right away. Click here to update your password and personal details. Act now or lose access forever!",
-      sender: "Fake Bank Security",
-      senderEmail: "security@fake-bank.com",
-    };
-
-    const result = await callAIBackend(testEmail);
-    displayAIResults(result);
-    showSuccess("✅ Test analysis complete!");
-  } catch (error) {
-    console.error("💥 Test failed:", error);
-    showError(`❌ Test failed: ${error.message}`);
-  } finally {
-    isAnalyzing = false;
-  }
-=======
-    console.log('🧪 Running test analysis...');
-    
-    if (isAnalyzing) {
-        console.log('⏳ Analysis already in progress');
-        return;
-    }
-    
-    try {
-        isAnalyzing = true;
-        showLoadingState();
-        
-        // Different test emails to cycle through
-        const testEmails = [
-            // Test 1: Banking phish with domain spoofing + suspicious attachments
-            {
-                subject: 'URGENT: DBS Account Suspension Notice',
-                body: 'Your DBS bank account will be suspended immediately unless you verify your information right away.',
-                htmlBody: `
+    // Different test emails to cycle through
+    const testEmails = [
+      // Test 1: Banking phish with domain spoofing + suspicious attachments
+      {
+        subject: "URGENT: DBS Account Suspension Notice",
+        body: "Your DBS bank account will be suspended immediately unless you verify your information right away.",
+        htmlBody: `
                     <div>
                         <p>Dear Customer,</p>
                         <p>Your <strong>DBS Bank</strong> account will be suspended immediately unless you verify your information.</p>
@@ -742,19 +650,23 @@
                         <p><a href="http://evil-site.com/banking-malware.exe">Download security patch</a> now!</p>
                     </div>
                 `,
-                attachments: [
-                    { name: 'urgent_banking_update.exe', size: 2048576, contentType: 'application/octet-stream' },
-                    { name: 'invoice.pdf.scr', size: 1024, contentType: 'application/octet-stream' }
-                ],
-                sender: 'DBS Bank Security',
-                senderEmail: 'security@dbs-fake.com'
-            },
-            
-            // Test 2: Government phish with archive attachment 
-            {
-                subject: 'IRAS Tax Refund - Action Required',
-                body: 'You have a pending tax refund. Click the link to claim your refund immediately.',
-                htmlBody: `
+        attachments: [
+          {
+            name: "urgent_banking_update.exe",
+            size: 2048576,
+            contentType: "application/octet-stream",
+          },
+          { name: "invoice.pdf.scr", size: 1024, contentType: "application/octet-stream" },
+        ],
+        sender: "DBS Bank Security",
+        senderEmail: "security@dbs-fake.com",
+      },
+
+      // Test 2: Government phish with archive attachment
+      {
+        subject: "IRAS Tax Refund - Action Required",
+        body: "You have a pending tax refund. Click the link to claim your refund immediately.",
+        htmlBody: `
                     <div>
                         <p>Singapore Government - IRAS</p>
                         <p>You have a <strong>$2,850 tax refund</strong> pending approval.</p>
@@ -763,19 +675,19 @@
                         <p><a href="https://google.com">Visit Google</a> for more information.</p>
                     </div>
                 `,
-                attachments: [
-                    { name: 'tax_refund_documents.zip', size: 5120000, contentType: 'application/zip' },
-                    { name: 'IRAS_form.pdf', size: 245760, contentType: 'application/pdf' }
-                ],
-                sender: 'IRAS Singapore',
-                senderEmail: 'noreply@iras-gov.fake'
-            },
-            
-            // Test 3: Tech support scam with dangerous scripts
-            {
-                subject: 'Microsoft Security Alert - Immediate Action Required',
-                body: 'Your computer is infected with viruses. Download our security tool immediately.',
-                htmlBody: `
+        attachments: [
+          { name: "tax_refund_documents.zip", size: 5120000, contentType: "application/zip" },
+          { name: "IRAS_form.pdf", size: 245760, contentType: "application/pdf" },
+        ],
+        sender: "IRAS Singapore",
+        senderEmail: "noreply@iras-gov.fake",
+      },
+
+      // Test 3: Tech support scam with dangerous scripts
+      {
+        subject: "Microsoft Security Alert - Immediate Action Required",
+        body: "Your computer is infected with viruses. Download our security tool immediately.",
+        htmlBody: `
                     <div>
                         <h2>Microsoft Security Center</h2>
                         <p><strong>ALERT:</strong> Your computer is infected with 17 viruses!</p>
@@ -785,20 +697,20 @@
                         <p>Contact our <a href="https://microsoft.com">official support</a> team.</p>
                     </div>
                 `,
-                attachments: [
-                    { name: 'security_scanner.bat', size: 8192, contentType: 'text/plain' },
-                    { name: 'microsoft_patch.vbs', size: 4096, contentType: 'text/vbscript' },
-                    { name: 'important_document.doc', size: 98304, contentType: 'application/msword' }
-                ],
-                sender: 'Microsoft Security Team',
-                senderEmail: 'security@microsoft-alerts.fake'
-            },
-            
-            // Test 4: Cryptocurrency scam with multiple red flags
-            {
-                subject: 'CONGRATULATIONS! You Won $50,000 Bitcoin Prize!',
-                body: 'You have been selected as our lucky winner! Claim your Bitcoin prize immediately before it expires!',
-                htmlBody: `
+        attachments: [
+          { name: "security_scanner.bat", size: 8192, contentType: "text/plain" },
+          { name: "microsoft_patch.vbs", size: 4096, contentType: "text/vbscript" },
+          { name: "important_document.doc", size: 98304, contentType: "application/msword" },
+        ],
+        sender: "Microsoft Security Team",
+        senderEmail: "security@microsoft-alerts.fake",
+      },
+
+      // Test 4: Cryptocurrency scam with multiple red flags
+      {
+        subject: "CONGRATULATIONS! You Won $50,000 Bitcoin Prize!",
+        body: "You have been selected as our lucky winner! Claim your Bitcoin prize immediately before it expires!",
+        htmlBody: `
                     <div>
                         <h1>🎉 BITCOIN LOTTERY WINNER! 🎉</h1>
                         <p><strong>CONGRATULATIONS!</strong> You won <strong>$50,000 worth of Bitcoin!</strong></p>
@@ -808,19 +720,23 @@
                         <p>Winners must <a href="http://verify-identity.crypto-scam.org/kyc">verify identity</a> within 24 hours!</p>
                     </div>
                 `,
-                attachments: [
-                    { name: 'bitcoin_wallet_setup.exe', size: 15728640, contentType: 'application/octet-stream' },
-                    { name: 'winner_certificate.pdf', size: 512000, contentType: 'application/pdf' }
-                ],
-                sender: 'Bitcoin Lottery International',
-                senderEmail: 'winner@bitcoin-lottery.fake'
-            },
-            
-            // Test 5: PayPal phishing with sophisticated spoofing
-            {
-                subject: 'Your PayPal Account Has Been Limited',
-                body: 'We detected unusual activity on your PayPal account. Verify your information to restore full access.',
-                htmlBody: `
+        attachments: [
+          {
+            name: "bitcoin_wallet_setup.exe",
+            size: 15728640,
+            contentType: "application/octet-stream",
+          },
+          { name: "winner_certificate.pdf", size: 512000, contentType: "application/pdf" },
+        ],
+        sender: "Bitcoin Lottery International",
+        senderEmail: "winner@bitcoin-lottery.fake",
+      },
+
+      // Test 5: PayPal phishing with sophisticated spoofing
+      {
+        subject: "Your PayPal Account Has Been Limited",
+        body: "We detected unusual activity on your PayPal account. Verify your information to restore full access.",
+        htmlBody: `
                     <div style="font-family: Arial; max-width: 600px;">
                         <img src="https://www.paypal.com/logo.png" alt="PayPal" style="width: 100px;">
                         <h2>Account Security Alert</h2>
@@ -832,19 +748,23 @@
                         <p>Best regards,<br>PayPal Security Team</p>
                     </div>
                 `,
-                attachments: [
-                    { name: 'paypal_verification_form.pdf.exe', size: 2048, contentType: 'application/octet-stream' },
-                    { name: 'account_statement.zip', size: 1024000, contentType: 'application/zip' }
-                ],
-                sender: 'PayPal Security',
-                senderEmail: 'security@paypal.com.fake-domain.org'
-            },
-            
-            // Test 6: COVID-19 themed scam (social engineering)
-            {
-                subject: 'URGENT: COVID-19 Vaccine Certificate Required',
-                body: 'New government mandate requires immediate vaccine certificate verification or face penalties.',
-                htmlBody: `
+        attachments: [
+          {
+            name: "paypal_verification_form.pdf.exe",
+            size: 2048,
+            contentType: "application/octet-stream",
+          },
+          { name: "account_statement.zip", size: 1024000, contentType: "application/zip" },
+        ],
+        sender: "PayPal Security",
+        senderEmail: "security@paypal.com.fake-domain.org",
+      },
+
+      // Test 6: COVID-19 themed scam (social engineering)
+      {
+        subject: "URGENT: COVID-19 Vaccine Certificate Required",
+        body: "New government mandate requires immediate vaccine certificate verification or face penalties.",
+        htmlBody: `
                     <div>
                         <h3>🏥 Ministry of Health Singapore</h3>
                         <p><strong>URGENT NOTICE:</strong> New regulations require all citizens to verify their COVID-19 vaccination status.</p>
@@ -854,20 +774,24 @@
                         <p>Questions? Contact our <a href="mailto:help@fake-moh.sg">support team</a>.</p>
                     </div>
                 `,
-                attachments: [
-                    { name: 'TraceTogether_Update.apk', size: 8388608, contentType: 'application/vnd.android.package-archive' },
-                    { name: 'vaccination_form.doc', size: 204800, contentType: 'application/msword' },
-                    { name: 'install_certificate.bat', size: 512, contentType: 'text/plain' }
-                ],
-                sender: 'Ministry of Health',
-                senderEmail: 'noreply@moh.gov.sg.fake'
-            },
-            
-            // Test 7: Amazon fake order with malicious attachments
-            {
-                subject: 'Your Amazon Order #AMZ-7429851 Has Shipped',
-                body: 'Your recent Amazon purchase has been shipped. Track your package and download the receipt.',
-                htmlBody: `
+        attachments: [
+          {
+            name: "TraceTogether_Update.apk",
+            size: 8388608,
+            contentType: "application/vnd.android.package-archive",
+          },
+          { name: "vaccination_form.doc", size: 204800, contentType: "application/msword" },
+          { name: "install_certificate.bat", size: 512, contentType: "text/plain" },
+        ],
+        sender: "Ministry of Health",
+        senderEmail: "noreply@moh.gov.sg.fake",
+      },
+
+      // Test 7: Amazon fake order with malicious attachments
+      {
+        subject: "Your Amazon Order #AMZ-7429851 Has Shipped",
+        body: "Your recent Amazon purchase has been shipped. Track your package and download the receipt.",
+        htmlBody: `
                     <div>
                         <h2>📦 Amazon Order Confirmation</h2>
                         <p>Dear Customer,</p>
@@ -878,20 +802,24 @@
                         <p>Delivery expected: Tomorrow</p>
                     </div>
                 `,
-                attachments: [
-                    { name: 'amazon_invoice.pdf.exe', size: 4096, contentType: 'application/octet-stream' },
-                    { name: 'tracking_info.js', size: 2048, contentType: 'application/javascript' },
-                    { name: 'delivery_confirmation.rar', size: 1536000, contentType: 'application/x-rar-compressed' }
-                ],
-                sender: 'Amazon Shipping',
-                senderEmail: 'shipment@amazon.com.delivery.fake'
-            },
-            
-            // Test 8: Legitimate-looking email (should score LOW)
-            {
-                subject: 'Monthly Newsletter - September 2025',
-                body: 'Here are the latest updates from our team. Thanks for being a valued subscriber.',
-                htmlBody: `
+        attachments: [
+          { name: "amazon_invoice.pdf.exe", size: 4096, contentType: "application/octet-stream" },
+          { name: "tracking_info.js", size: 2048, contentType: "application/javascript" },
+          {
+            name: "delivery_confirmation.rar",
+            size: 1536000,
+            contentType: "application/x-rar-compressed",
+          },
+        ],
+        sender: "Amazon Shipping",
+        senderEmail: "shipment@amazon.com.delivery.fake",
+      },
+
+      // Test 8: Legitimate-looking email (should score LOW)
+      {
+        subject: "Monthly Newsletter - September 2025",
+        body: "Here are the latest updates from our team. Thanks for being a valued subscriber.",
+        htmlBody: `
                     <div>
                         <h2>Company Newsletter - September 2025</h2>
                         <p>Dear Subscriber,</p>
@@ -904,19 +832,19 @@
                         <p>Best regards,<br>The Company Team</p>
                     </div>
                 `,
-                attachments: [
-                    { name: 'newsletter_september_2025.pdf', size: 2048000, contentType: 'application/pdf' },
-                    { name: 'company_brochure.jpg', size: 512000, contentType: 'image/jpeg' }
-                ],
-                sender: 'Company Newsletter',
-                senderEmail: 'newsletter@company.com'
-            },
-            
-            // Test 9: Romance scam with emotional manipulation
-            {
-                subject: 'My Dearest Love, I Need Your Help Urgently',
-                body: 'My darling, I am in trouble and need your immediate assistance. Please help me transfer some money.',
-                htmlBody: `
+        attachments: [
+          { name: "newsletter_september_2025.pdf", size: 2048000, contentType: "application/pdf" },
+          { name: "company_brochure.jpg", size: 512000, contentType: "image/jpeg" },
+        ],
+        sender: "Company Newsletter",
+        senderEmail: "newsletter@company.com",
+      },
+
+      // Test 9: Romance scam with emotional manipulation
+      {
+        subject: "My Dearest Love, I Need Your Help Urgently",
+        body: "My darling, I am in trouble and need your immediate assistance. Please help me transfer some money.",
+        htmlBody: `
                     <div>
                         <p>My Dearest Love,</p>
                         <p>I hope this email finds you well. I am writing to you with tears in my eyes because I am in <strong>desperate need</strong> of your help.</p>
@@ -928,20 +856,24 @@
                         <p>All my love,<br>Sarah Johnson</p>
                     </div>
                 `,
-                attachments: [
-                    { name: 'inheritance_certificate.pdf.exe', size: 1024, contentType: 'application/octet-stream' },
-                    { name: 'medical_documents.zip', size: 3072000, contentType: 'application/zip' },
-                    { name: 'bank_transfer_form.vbs', size: 8192, contentType: 'text/vbscript' }
-                ],
-                sender: 'Sarah Johnson',
-                senderEmail: 'sarah.johnson.love@romance-scam.fake'
-            },
-            
-            // Test 10: Fake job offer with credential harvesting
-            {
-                subject: 'Job Offer: Senior Developer Position - $150,000/year',
-                body: 'Congratulations! You have been selected for a high-paying remote developer position. Complete the application immediately.',
-                htmlBody: `
+        attachments: [
+          {
+            name: "inheritance_certificate.pdf.exe",
+            size: 1024,
+            contentType: "application/octet-stream",
+          },
+          { name: "medical_documents.zip", size: 3072000, contentType: "application/zip" },
+          { name: "bank_transfer_form.vbs", size: 8192, contentType: "text/vbscript" },
+        ],
+        sender: "Sarah Johnson",
+        senderEmail: "sarah.johnson.love@romance-scam.fake",
+      },
+
+      // Test 10: Fake job offer with credential harvesting
+      {
+        subject: "Job Offer: Senior Developer Position - $150,000/year",
+        body: "Congratulations! You have been selected for a high-paying remote developer position. Complete the application immediately.",
+        htmlBody: `
                     <div>
                         <h2>🎯 Dream Job Opportunity!</h2>
                         <p>Dear Future Employee,</p>
@@ -953,33 +885,43 @@
                         <p>Act fast - this opportunity won't last!</p>
                     </div>
                 `,
-                attachments: [
-                    { name: 'employment_contract.pdf.scr', size: 2048, contentType: 'application/octet-stream' },
-                    { name: 'job_application_form.exe', size: 16384, contentType: 'application/octet-stream' },
-                    { name: 'company_handbook.zip', size: 10485760, contentType: 'application/zip' }
-                ],
-                sender: 'HR Department - TechCorp',
-                senderEmail: 'hr@techcorp-fake-jobs.scam'
-            }
-        ];
-        
-        // Get current test email (cycle through)
-        const testEmail = testEmails[testEmailIndex % testEmails.length];
-        testEmailIndex++; // Move to next test for future clicks
-        
-        console.log(`🧪 Testing with scenario ${((testEmailIndex - 1) % testEmails.length) + 1}: ${testEmail.subject}`);
-        
-        const result = await callAIBackend(testEmail);
-        displayAIResults(result);
-        showSuccess(`✅ Test ${((testEmailIndex - 1) % testEmails.length) + 1} complete! Click again for next scenario.`);
-        
-    } catch (error) {
-        console.error('💥 Test failed:', error);
-        showError(`❌ Test failed: ${error.message}`);
-    } finally {
-        isAnalyzing = false;
-    }
->>>>>>> ffb15ced
+        attachments: [
+          {
+            name: "employment_contract.pdf.scr",
+            size: 2048,
+            contentType: "application/octet-stream",
+          },
+          {
+            name: "job_application_form.exe",
+            size: 16384,
+            contentType: "application/octet-stream",
+          },
+          { name: "company_handbook.zip", size: 10485760, contentType: "application/zip" },
+        ],
+        sender: "HR Department - TechCorp",
+        senderEmail: "hr@techcorp-fake-jobs.scam",
+      },
+    ];
+
+    // Get current test email (cycle through)
+    const testEmail = testEmails[testEmailIndex % testEmails.length];
+    testEmailIndex++; // Move to next test for future clicks
+
+    console.log(
+      `🧪 Testing with scenario ${((testEmailIndex - 1) % testEmails.length) + 1}: ${testEmail.subject}`
+    );
+
+    const result = await callAIBackend(testEmail);
+    displayAIResults(result);
+    showSuccess(
+      `✅ Test ${((testEmailIndex - 1) % testEmails.length) + 1} complete! Click again for next scenario.`
+    );
+  } catch (error) {
+    console.error("💥 Test failed:", error);
+    showError(`❌ Test failed: ${error.message}`);
+  } finally {
+    isAnalyzing = false;
+  }
 }
 
 // Make functions available globally (for any inline onclick handlers)
